--- conflicted
+++ resolved
@@ -24,146 +24,128 @@
 
 class QVariant;
 
-namespace QMatrixClient {
-    class Settings : public QSettings
-    {
-        Q_OBJECT
-        public:
-        /**
-         * Use this function before creating any Settings objects in order
-         * to setup a read-only location where configuration has previously
-         * been stored. This will provide an additional fallback in case of
-         * renaming the organisation/application.
-         */
-        static void setLegacyNames(const QString& organizationName,
-                                   const QString& applicationName = {});
+namespace QMatrixClient
+{
+class Settings : public QSettings
+{
+    Q_OBJECT
+public:
+    /**
+     * Use this function before creating any Settings objects in order
+     * to setup a read-only location where configuration has previously
+     * been stored. This will provide an additional fallback in case of
+     * renaming the organisation/application.
+     */
+    static void setLegacyNames(const QString& organizationName,
+                               const QString& applicationName = {});
 
 #if defined(_MSC_VER) && _MSC_VER < 1900
-        // VS 2013 (and probably older) aren't friends with 'using' statements
-        // that involve private constructors
-        explicit Settings(QObject* parent = 0) : QSettings(parent) {}
+    // VS 2013 (and probably older) aren't friends with 'using' statements
+    // that involve private constructors
+    explicit Settings(QObject* parent = 0)
+        : QSettings(parent)
+    {}
 #else
-        using QSettings::QSettings;
+    using QSettings::QSettings;
 #endif
 
-        Q_INVOKABLE void setValue(const QString& key, const QVariant& value);
-        Q_INVOKABLE QVariant value(const QString& key,
-                                   const QVariant& defaultValue = {}) const;
+    Q_INVOKABLE void setValue(const QString& key, const QVariant& value);
+    Q_INVOKABLE QVariant value(const QString& key,
+                               const QVariant& defaultValue = {}) const;
 
-        template <typename T>
-        T get(const QString& key, const T& defaultValue = {}) const
-        {
-            const auto qv = value(key, QVariant());
-            return qv.isValid() && qv.canConvert<T>() ? qv.value<T>()
-                                                      : defaultValue;
-        }
-
-        Q_INVOKABLE bool contains(const QString& key) const;
-        Q_INVOKABLE QStringList childGroups() const;
-
-        private:
-        static QString legacyOrganizationName;
-        static QString legacyApplicationName;
-
-        protected:
-        QSettings legacySettings { legacyOrganizationName,
-                                   legacyApplicationName };
-    };
-
-    class SettingsGroup : public Settings
+    template <typename T>
+    T get(const QString& key, const T& defaultValue = {}) const
     {
-        public:
-        template <typename... ArgTs>
-        explicit SettingsGroup(QString path, ArgTs&&... qsettingsArgs)
-            : Settings(std::forward<ArgTs>(qsettingsArgs)...),
-              groupPath(std::move(path))
-        {
-        }
-
-        Q_INVOKABLE bool contains(const QString& key) const;
-        Q_INVOKABLE QVariant value(const QString& key,
-                                   const QVariant& defaultValue = {}) const;
-
-        template <typename T>
-        T get(const QString& key, const T& defaultValue = {}) const
-        {
-            const auto qv = value(key, QVariant());
-            return qv.isValid() && qv.canConvert<T>() ? qv.value<T>()
-                                                      : defaultValue;
-        }
-
-        Q_INVOKABLE QString group() const;
-        Q_INVOKABLE QStringList childGroups() const;
-        Q_INVOKABLE void setValue(const QString& key, const QVariant& value);
-
-        Q_INVOKABLE void remove(const QString& key);
-
-        private:
-        QString groupPath;
-    };
-
-#define QMC_DECLARE_SETTING(type, propname, setter)                            \
-    Q_PROPERTY(type propname READ propname WRITE setter)                       \
-    public:                                                                    \
-    type propname() const;                                                     \
-    void setter(type newValue);                                                \
-                                                                               \
-    private:
-
-<<<<<<< HEAD
-#define QMC_DEFINE_SETTING(classname, type, propname, qsettingname,            \
-                           defaultValue, setter)                               \
-    type classname::propname() const                                           \
-    {                                                                          \
-        return get<type>(QStringLiteral(qsettingname), defaultValue);          \
-    }                                                                          \
-                                                                               \
-    void classname::setter(type newValue)                                      \
-    {                                                                          \
-        setValue(QStringLiteral(qsettingname), newValue);                      \
+        const auto qv = value(key, QVariant());
+        return qv.isValid() && qv.canConvert<T>() ? qv.value<T>() : defaultValue;
     }
 
-    class AccountSettings : public SettingsGroup
-=======
-#define QMC_DEFINE_SETTING(classname, type, propname, qsettingname, defaultValue, setter) \
-type classname::propname() const \
-{ \
-    return get<type>(QStringLiteral(qsettingname), defaultValue); \
-} \
-\
-void classname::setter(type newValue) \
-{ \
-    setValue(QStringLiteral(qsettingname), std::move(newValue)); \
-} \
+    Q_INVOKABLE bool contains(const QString& key) const;
+    Q_INVOKABLE QStringList childGroups() const;
 
-    class AccountSettings: public SettingsGroup
->>>>>>> 93f0c8fe
+private:
+    static QString legacyOrganizationName;
+    static QString legacyApplicationName;
+
+protected:
+    QSettings legacySettings { legacyOrganizationName, legacyApplicationName };
+};
+
+class SettingsGroup : public Settings
+{
+public:
+    template <typename... ArgTs>
+    explicit SettingsGroup(QString path, ArgTs&&... qsettingsArgs)
+        : Settings(std::forward<ArgTs>(qsettingsArgs)...)
+        , groupPath(std::move(path))
+    {}
+
+    Q_INVOKABLE bool contains(const QString& key) const;
+    Q_INVOKABLE QVariant value(const QString& key,
+                               const QVariant& defaultValue = {}) const;
+
+    template <typename T>
+    T get(const QString& key, const T& defaultValue = {}) const
     {
-        Q_OBJECT
-        Q_PROPERTY(QString userId READ userId CONSTANT)
-        QMC_DECLARE_SETTING(QString, deviceId, setDeviceId)
-        QMC_DECLARE_SETTING(QString, deviceName, setDeviceName)
-        QMC_DECLARE_SETTING(bool, keepLoggedIn, setKeepLoggedIn)
-        /** \deprecated \sa setAccessToken */
-        Q_PROPERTY(QString accessToken READ accessToken WRITE setAccessToken)
-        public:
-        template <typename... ArgTs>
-        explicit AccountSettings(const QString& accountId,
-                                 ArgTs... qsettingsArgs)
-            : SettingsGroup("Accounts/" + accountId, qsettingsArgs...)
-        {
-        }
+        const auto qv = value(key, QVariant());
+        return qv.isValid() && qv.canConvert<T>() ? qv.value<T>() : defaultValue;
+    }
 
-        QString userId() const;
+    Q_INVOKABLE QString group() const;
+    Q_INVOKABLE QStringList childGroups() const;
+    Q_INVOKABLE void setValue(const QString& key, const QVariant& value);
 
-        QUrl homeserver() const;
-        void setHomeserver(const QUrl& url);
+    Q_INVOKABLE void remove(const QString& key);
 
-        /** \deprecated \sa setToken */
-        QString accessToken() const;
-        /** \deprecated Storing accessToken in QSettings is unsafe,
-         * see QMatrixClient/Quaternion#181 */
-        void setAccessToken(const QString& accessToken);
-        Q_INVOKABLE void clearAccessToken();
-    };
+private:
+    QString groupPath;
+};
+
+#define QMC_DECLARE_SETTING(type, propname, setter)      \
+    Q_PROPERTY(type propname READ propname WRITE setter) \
+public:                                                  \
+    type propname() const;                               \
+    void setter(type newValue);                          \
+                                                         \
+private:
+
+#define QMC_DEFINE_SETTING(classname, type, propname, qsettingname,   \
+                           defaultValue, setter)                      \
+    type classname::propname() const                                  \
+    {                                                                 \
+        return get<type>(QStringLiteral(qsettingname), defaultValue); \
+    }                                                                 \
+                                                                      \
+    void classname::setter(type newValue)                             \
+    {                                                                 \
+        setValue(QStringLiteral(qsettingname), std::move(newValue));  \
+    }
+
+class AccountSettings : public SettingsGroup
+{
+    Q_OBJECT
+    Q_PROPERTY(QString userId READ userId CONSTANT)
+    QMC_DECLARE_SETTING(QString, deviceId, setDeviceId)
+    QMC_DECLARE_SETTING(QString, deviceName, setDeviceName)
+    QMC_DECLARE_SETTING(bool, keepLoggedIn, setKeepLoggedIn)
+    /** \deprecated \sa setAccessToken */
+    Q_PROPERTY(QString accessToken READ accessToken WRITE setAccessToken)
+public:
+    template <typename... ArgTs>
+    explicit AccountSettings(const QString& accountId, ArgTs... qsettingsArgs)
+        : SettingsGroup("Accounts/" + accountId, qsettingsArgs...)
+    {}
+
+    QString userId() const;
+
+    QUrl homeserver() const;
+    void setHomeserver(const QUrl& url);
+
+    /** \deprecated \sa setToken */
+    QString accessToken() const;
+    /** \deprecated Storing accessToken in QSettings is unsafe,
+     * see QMatrixClient/Quaternion#181 */
+    void setAccessToken(const QString& accessToken);
+    Q_INVOKABLE void clearAccessToken();
+};
 } // namespace QMatrixClient