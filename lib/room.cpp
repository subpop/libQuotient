--- conflicted
+++ resolved
@@ -21,6 +21,7 @@
 #include "avatar.h"
 #include "connection.h"
 #include "converters.h"
+#include "e2ee.h"
 #include "syncdata.h"
 #include "user.h"
 
@@ -42,6 +43,7 @@
 #include "events/callhangupevent.h"
 #include "events/callinviteevent.h"
 #include "events/encryptionevent.h"
+#include "events/reactionevent.h"
 #include "events/receiptevent.h"
 #include "events/redactionevent.h"
 #include "events/roomavatarevent.h"
@@ -50,31 +52,11 @@
 #include "events/roomtombstoneevent.h"
 #include "events/simplestateevents.h"
 #include "events/typingevent.h"
-<<<<<<< HEAD
-=======
-#include "events/receiptevent.h"
-#include "events/reactionevent.h"
-#include "events/callinviteevent.h"
-#include "events/callcandidatesevent.h"
-#include "events/callanswerevent.h"
-#include "events/callhangupevent.h"
-#include "events/redactionevent.h"
-#include "jobs/mediathumbnailjob.h"
->>>>>>> 5b236dfe
 #include "jobs/downloadfilejob.h"
 #include "jobs/mediathumbnailjob.h"
 #include "jobs/postreadmarkersjob.h"
 
-<<<<<<< HEAD
 #include <QtCore/QDir>
-=======
-#include "e2ee.h"
-
-#include <session.h> // QtOlm
-#include <groupsession.h> // QtOlm
-#include <message.h> // QtOlm
-
->>>>>>> 5b236dfe
 #include <QtCore/QHash>
 #include <QtCore/QMimeDatabase>
 #include <QtCore/QPointer>
@@ -85,6 +67,9 @@
 #include <array>
 #include <cmath>
 #include <functional>
+#include <groupsession.h> // QtOlm
+#include <message.h> // QtOlm
+#include <session.h> // QtOlm
 
 using namespace QMatrixClient;
 using namespace std::placeholders;
@@ -101,7 +86,6 @@
 
 class Room::Private
 {
-<<<<<<< HEAD
 public:
     /// Map of user names to users
     /** User names potentially duplicate, hence QMultiHash. */
@@ -135,7 +119,10 @@
     Timeline timeline;
     PendingEvents unsyncedEvents;
     QHash<QString, TimelineItem::index_t> eventsIndex;
-
+    // A map from evtId to a map of relation type to a vector of event
+    // pointers. Not using QMultiHash, because we want to quickly return
+    // a number of relations for a given event without enumerating them.
+    QHash<QPair<QString, QString>, RelatedEvents> relations;
     QString displayname;
     Avatar avatar;
     int highlightCount = 0;
@@ -176,65 +163,6 @@
         qint64 total = -1;
 
         void update(qint64 p, qint64 t)
-=======
-    public:
-        /// Map of user names to users
-        /** User names potentially duplicate, hence QMultiHash. */
-        using members_map_t = QMultiHash<QString, User*>;
-
-        Private(Connection* c, QString id_, JoinState initialJoinState)
-            : q(nullptr), connection(c), id(move(id_))
-            , joinState(initialJoinState)
-        { }
-
-        Room* q;
-
-        Connection* connection;
-        QString id;
-        JoinState joinState;
-        RoomSummary summary = { none, 0, none };
-        /// The state of the room at timeline position before-0
-        /// \sa timelineBase
-        std::unordered_map<StateEventKey, StateEventPtr> baseState;
-        /// State event stubs - events without content, just type and state key
-        static decltype(baseState) stubbedState;
-        /// The state of the room at timeline position after-maxTimelineIndex()
-        /// \sa Room::syncEdge
-        QHash<StateEventKey, const StateEventBase*> currentState;
-        /// Servers with aliases for this room except the one of the local user
-        /// \sa Room::remoteAliases
-        QSet<QString> aliasServers;
-
-        Timeline timeline;
-        PendingEvents unsyncedEvents;
-        QHash<QString, TimelineItem::index_t> eventsIndex;
-        // A map from evtId to a map of relation type to a vector of event
-        // pointers. Not using QMultiHash, because we want to quickly return
-        // a number of relations for a given event without enumerating them.
-        QHash<QPair<QString, QString>, RelatedEvents> relations;
-        QString displayname;
-        Avatar avatar;
-        int highlightCount = 0;
-        int notificationCount = 0;
-        members_map_t membersMap;
-        QList<User*> usersTyping;
-        QMultiHash<QString, User*> eventIdReadUsers;
-        QList<User*> usersInvited;
-        QList<User*> membersLeft;
-        int unreadMessages = 0;
-        bool displayed = false;
-        QString firstDisplayedEventId;
-        QString lastDisplayedEventId;
-        QHash<const User*, QString> lastReadEventIds;
-        QString serverReadMarker;
-        TagsMap tags;
-        std::unordered_map<QString, EventPtr> accountData;
-        QString prevBatch;
-        QPointer<GetRoomEventsJob> eventsHistoryJob;
-        QPointer<GetMembersByRoomJob> allMembersJob;
-
-        struct FileTransferPrivateInfo
->>>>>>> 5b236dfe
         {
             if (t == 0) {
                 t = -1;
@@ -394,35 +322,23 @@
         return requestSetState(EvT(std::forward<ArgTs>(args)...));
     }
 
-<<<<<<< HEAD
-    /**
-     * @brief Apply redaction to the timeline
+    /*! Apply redaction to the timeline
      *
      * Tries to find an event in the timeline and redact it; deletes the
      * redaction event whether the redacted event was found or not.
+     * \return true if the event has been found and redacted; false otherwise
      */
     bool processRedaction(const RedactionEvent& redaction);
 
+    /*! Apply a new revision of the event to the timeline
+     *
+     * Tries to find an event in the timeline and replace it with the new
+     * content passed in \p newMessage.
+     * \return true if the event has been found and replaced; false otherwise
+     */
+    bool processReplacement(const RoomMessageEvent& newMessage);
+
     void setTags(TagsMap newTags);
-=======
-        /*! Apply redaction to the timeline
-         *
-         * Tries to find an event in the timeline and redact it; deletes the
-         * redaction event whether the redacted event was found or not.
-         * \return true if the event has been found and redacted; false otherwise
-         */
-        bool processRedaction(const RedactionEvent& redaction);
-
-        /*! Apply a new revision of the event to the timeline
-         *
-         * Tries to find an event in the timeline and replace it with the new
-         * content passed in \p newMessage.
-         * \return true if the event has been found and replaced; false otherwise
-         */
-        bool processReplacement(const RoomMessageEvent& newMessage);
-
-        void setTags(TagsMap newTags);
->>>>>>> 5b236dfe
 
     QJsonObject toJson() const;
 
@@ -1206,24 +1122,34 @@
     return !d->getCurrentState<EncryptionEvent>()->algorithm().isEmpty();
 }
 
-const RoomEvent* Room::decryptMessage(EncryptedEvent *encryptedEvent) const
+const RoomEvent* Room::decryptMessage(EncryptedEvent* encryptedEvent) const
 {
     if (encryptedEvent->algorithm() == OlmV1Curve25519AesSha2AlgoKey) {
         QString identityKey = connection()->olmAccount()->curve25519IdentityKey();
-        QJsonObject personalCipherObject = encryptedEvent->ciphertext(identityKey);
+        QJsonObject personalCipherObject =
+            encryptedEvent->ciphertext(identityKey);
         if (personalCipherObject.isEmpty()) {
             qCDebug(EVENTS) << "Encrypted event is not for the current device";
             return nullptr;
         }
-        return makeEvent<RoomMessageEvent>(decryptMessage(personalCipherObject, encryptedEvent->senderKey().toLatin1())).get();
+        return makeEvent<RoomMessageEvent>(
+                   decryptMessage(personalCipherObject,
+                                  encryptedEvent->senderKey().toLatin1()))
+            .get();
     }
     if (encryptedEvent->algorithm() == MegolmV1AesSha2AlgoKey) {
-        return makeEvent<RoomMessageEvent>(decryptMessage(encryptedEvent->ciphertext(), encryptedEvent->senderKey(), encryptedEvent->deviceId(), encryptedEvent->sessionId())).get();
+        return makeEvent<RoomMessageEvent>(
+                   decryptMessage(encryptedEvent->ciphertext(),
+                                  encryptedEvent->senderKey(),
+                                  encryptedEvent->deviceId(),
+                                  encryptedEvent->sessionId()))
+            .get();
     }
     return nullptr;
 }
 
-const QString Room::decryptMessage(QJsonObject personalCipherObject, QByteArray senderKey) const
+const QString Room::decryptMessage(QJsonObject personalCipherObject,
+                                   QByteArray senderKey) const
 {
     QString decrypted;
 
@@ -1235,34 +1161,25 @@
     QByteArray body = personalCipherObject.value(BodyKeyL).toString().toLatin1();
 
     PreKeyMessage* preKeyMessage = new PreKeyMessage(body);
-    session = new InboundSession(connection()->olmAccount(), preKeyMessage, senderKey);
+    session = new InboundSession(connection()->olmAccount(), preKeyMessage,
+                                 senderKey);
     if (type == 0) {
-        if (!session->matches(preKeyMessage, senderKey))
-        {
+        if (!session->matches(preKeyMessage, senderKey)) {
             connection()->olmAccount()->removeOneTimeKeys(session);
         }
-        try
-        {
+        try {
             decrypted = session->decrypt(preKeyMessage);
-        }
-        catch(std::runtime_error& e)
-        {
+        } catch (std::runtime_error& e) {
             qWarning(EVENTS) << "Decrypt failed:" << e.what();
         }
-    }
-    else if (type == 1)
-    {
+    } else if (type == 1) {
         Message* message = new Message(body);
-        if (!session->matches(preKeyMessage, senderKey))
-        {
+        if (!session->matches(preKeyMessage, senderKey)) {
             qWarning(EVENTS) << "Invalid encrypted message";
         }
-        try
-        {
+        try {
             decrypted = session->decrypt(message);
-        }
-        catch(std::runtime_error& e)
-        {
+        } catch (std::runtime_error& e) {
             qWarning(EVENTS) << "Decrypt failed:" << e.what();
         }
     }
@@ -1270,18 +1187,22 @@
     return decrypted;
 }
 
-const QString Room::sessionKey(const QString& senderKey, const QString& deviceId, const QString& sessionId) const
+const QString Room::sessionKey(const QString& senderKey, const QString& deviceId,
+                               const QString& sessionId) const
 {
     // TODO: handling an m.room_key event
     return "";
 }
 
-const QString Room::decryptMessage(QByteArray cipher, const QString& senderKey, const QString& deviceId, const QString& sessionId) const
+const QString Room::decryptMessage(QByteArray cipher, const QString& senderKey,
+                                   const QString& deviceId,
+                                   const QString& sessionId) const
 {
     QString decrypted;
     using namespace QtOlm;
     InboundGroupSession* groupSession;
-    groupSession = new InboundGroupSession(sessionKey(senderKey, deviceId, sessionId).toLatin1());
+    groupSession = new InboundGroupSession(
+        sessionKey(senderKey, deviceId, sessionId).toLatin1());
     groupSession->decrypt(cipher);
     // TODO:  avoid replay attacks
     return decrypted;
@@ -2157,8 +2078,7 @@
     Q_ASSERT(q->isValidIndex(*pIdx));
 
     auto& ti = timeline[Timeline::size_type(*pIdx - q->minTimelineIndex())];
-    if (ti->replacedBy() == newEvent.id())
-    {
+    if (ti->replacedBy() == newEvent.id()) {
         qCDebug(MAIN) << "Event" << ti->id() << "is already replaced with"
                       << newEvent.id();
         return true;
@@ -2198,29 +2118,6 @@
     if (events.empty())
         return Change::NoChange;
 
-<<<<<<< HEAD
-    // Pre-process redactions so that events that get redacted in the same
-    // batch landed in the timeline already redacted.
-    // NB: We have to store redaction events to the timeline too - see #220.
-    auto redactionIt = std::find_if(events.begin(), events.end(), isRedaction);
-    for (const auto& eptr : RoomEventsRange(redactionIt, events.end()))
-        if (auto* r = eventCast<RedactionEvent>(eptr)) {
-            // Try to find the target in the timeline, then in the batch.
-            if (processRedaction(*r))
-                continue;
-            auto targetIt =
-                std::find_if(events.begin(), redactionIt,
-                             [id = r->redactedEvent()](const RoomEventPtr& ep) {
-                                 return ep->id() == id;
-                             });
-            if (targetIt != redactionIt)
-                *targetIt = makeRedacted(**targetIt, *r);
-            else
-                qCDebug(MAIN)
-                    << "Redaction" << r->id() << "ignored: target event"
-                    << r->redactedEvent() << "is not found";
-            // If the target event comes later, it comes already redacted.
-=======
     {
         // Pre-process redactions and edits so that events that get
         // redacted/replaced in the same batch landed in the timeline already
@@ -2265,7 +2162,6 @@
                     // later will come already with the new content.
                 }
             }
->>>>>>> 5b236dfe
         }
     }
 
@@ -2331,13 +2227,7 @@
             if (auto* evt = it->viewAs<CallEventBase>())
                 emit q->callEvent(q, evt);
 
-<<<<<<< HEAD
     if (totalInserted > 0) {
-        qCDebug(MAIN) << "Room" << q->objectName() << "received" << totalInserted
-                      << "new events; the last event is now" << timeline.back();
-=======
-    if (totalInserted > 0)
-    {
         for (auto it = from; it != timeline.cend(); ++it) {
             if (const auto* reaction = it->viewAs<ReactionEvent>()) {
                 const auto& relation = reaction->relation();
@@ -2346,10 +2236,8 @@
             }
         }
 
-        qCDebug(MAIN)
-                << "Room" << q->objectName() << "received" << totalInserted
-                << "new events; the last event is now" << timeline.back();
->>>>>>> 5b236dfe
+        qCDebug(MAIN) << "Room" << q->objectName() << "received" << totalInserted
+                      << "new events; the last event is now" << timeline.back();
 
         // The first event in the just-added batch (referred to by `from`)
         // defines whose read marker can possibly be promoted any further over
