--- conflicted
+++ resolved
@@ -21,10 +21,7 @@
 #include "jobs/generated/kicking.h"
 #include "jobs/generated/inviting.h"
 #include "jobs/generated/banning.h"
-<<<<<<< HEAD
-=======
 #include "jobs/generated/leaving.h"
->>>>>>> f2f85ba0
 #include "jobs/setroomstatejob.h"
 #include "events/roomnameevent.h"
 #include "events/roomaliasesevent.h"
@@ -36,10 +33,6 @@
 #include "jobs/sendeventjob.h"
 #include "jobs/roommessagesjob.h"
 #include "jobs/postreceiptjob.h"
-<<<<<<< HEAD
-#include "jobs/leaveroomjob.h"
-=======
->>>>>>> f2f85ba0
 #include "connection.h"
 #include "user.h"
 
@@ -640,20 +633,12 @@
     connection()->callApi<KickJob>(id(), memberId, reason);
 }
 
-<<<<<<< HEAD
-void Room::ban(const QString& userId, const QString& reason) const
-=======
 void Room::ban(const QString& userId, const QString& reason)
->>>>>>> f2f85ba0
 {
     connection()->callApi<BanJob>(id(), userId, reason);
 }
 
-<<<<<<< HEAD
-void Room::unban(const QString& userId) const
-=======
 void Room::unban(const QString& userId)
->>>>>>> f2f85ba0
 {
     connection()->callApi<UnbanJob>(id(), userId);
 }
