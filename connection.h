/******************************************************************************
 * Copyright (C) 2015 Felix Rohrbach <kde@fxrh.de>
 *
 * This library is free software; you can redistribute it and/or
 * modify it under the terms of the GNU Lesser General Public
 * License as published by the Free Software Foundation; either
 * version 2.1 of the License, or (at your option) any later version.
 *
 * This library is distributed in the hope that it will be useful,
 * but WITHOUT ANY WARRANTY; without even the implied warranty of
 * MERCHANTABILITY or FITNESS FOR A PARTICULAR PURPOSE.  See the GNU
 * Lesser General Public License for more details.
 *
 * You should have received a copy of the GNU Lesser General Public
 * License along with this library; if not, write to the Free Software
 * Foundation, Inc., 51 Franklin Street, Fifth Floor, Boston, MA  02110-1301  USA
 */

#pragma once

#include <QtCore/QObject>
#include <QtCore/QUrl>
#include <QtCore/QSize>

#include <functional>

namespace QMatrixClient
{
    class Room;
    class User;
    class RoomEvent;
    class ConnectionPrivate;
    class ConnectionData;

    class SyncJob;
    class SyncData;
    class RoomMessagesJob;
    class PostReceiptJob;
    class MediaThumbnailJob;
    class JoinRoomJob;

    class Connection: public QObject {
            Q_OBJECT

            /** Whether or not the rooms state should be cached locally
             * \sa loadState(), saveState()
             */
            Q_PROPERTY(bool cacheState READ cacheState WRITE setCacheState NOTIFY cacheStateChanged)
        public:
            explicit Connection(const QUrl& server, QObject* parent = nullptr);
            Connection();
            virtual ~Connection();

            QHash<QString, Room*> roomMap() const;

            Q_INVOKABLE virtual void resolveServer(const QString& domain);
            Q_INVOKABLE virtual void connectToServer(const QString& user,
                                                     const QString& password);
            Q_INVOKABLE virtual void connectWithToken(const QString& userId,
                                                      const QString& token);
            Q_INVOKABLE virtual void reconnect();
            /** @deprecated Use stopSync() instead */
            Q_INVOKABLE virtual void disconnectFromServer() { stopSync(); }
            Q_INVOKABLE virtual void logout();

            Q_INVOKABLE void sync(int timeout = -1);
            Q_INVOKABLE void stopSync();
            /** @deprecated Use callApi<PostMessageJob>() or Room::postMessage() instead */
            Q_INVOKABLE virtual void postMessage(Room* room, const QString& type,
                                                 const QString& message) const;
            /** @deprecated Use callApi<PostReceiptJob>() or Room::postReceipt() instead */
            Q_INVOKABLE virtual PostReceiptJob* postReceipt(Room* room,
                                                            RoomEvent* event) const;
            /** @deprecated Use callApi<JoinRoomJob>() instead */
            Q_INVOKABLE virtual JoinRoomJob* joinRoom(const QString& roomAlias);
            /** @deprecated Use callApi<LeaveRoomJob>() or Room::leaveRoom() instead */
            Q_INVOKABLE virtual void leaveRoom( Room* room );
            Q_INVOKABLE virtual RoomMessagesJob* getMessages(Room* room,
                                                             const QString& from) const;
            /** @deprecated Use callApi<MediaThumbnailJob>() instead */
            virtual MediaThumbnailJob* getThumbnail(const QUrl& url,
                                                    QSize requestedSize) const;
            /** @deprecated Use callApi<MediaThumbnailJob>() instead */
            MediaThumbnailJob* getThumbnail(const QUrl& url, int requestedWidth,
                                            int requestedHeight) const;

            Q_INVOKABLE QUrl homeserver() const;
            Q_INVOKABLE User* user(const QString& userId);
            Q_INVOKABLE User* user();
            Q_INVOKABLE QString userId() const;
            /** @deprecated Use accessToken() instead. */
            Q_INVOKABLE QString token() const;
            Q_INVOKABLE QString accessToken() const;
            Q_INVOKABLE SyncJob* syncJob() const;
            Q_INVOKABLE int millisToReconnect() const;

            /**
<<<<<<< HEAD
             * Call this before first sync to load from previously saved file.
             *
             * \param fromFile A local path to read the state from. Uses QUrl
             * to be QML-friendly. Empty parameter means using a path
             * defined by stateCachePath().
             */
            Q_INVOKABLE void loadState(const QUrl &fromFile = {});
            /**
             * This method saves the current state of rooms (but not messages
             * in them) to a local cache file, so that it could be loaded by
             * loadState() on a next run of the client.
             *
             * \param toFile A local path to save the state to. Uses QUrl to be
             * QML-friendly. Empty parameter means using a path defined by
             * stateCachePath().
             */
            Q_INVOKABLE void saveState(const QUrl &toFile = {}) const;

            /**
             * The default path to store the cached room state, defined as
             * follows:
             *     QStandardPaths::writeableLocation(QStandardPaths::CacheLocation) + _safeUserId + "_state.json"
             * where `_safeUserId` is userId() with `:` (colon) replaced with
             * `_` (underscore)
             * /see loadState(), saveState()
             */
            Q_INVOKABLE QString stateCachePath() const;

            bool cacheState() const;
            void setCacheState(bool newValue);

=======
             * This is a universal method to start a job of a type passed
             * as a template parameter. Arguments to callApi() are arguments
             * to the job constructor _except_ the first ConnectionData*
             * argument - callApi() will pass it automatically.
             */
>>>>>>> 0b11b063
            template <typename JobT, typename... JobArgTs>
            JobT* callApi(JobArgTs... jobArgs) const
            {
                auto job = new JobT(connectionData(), jobArgs...);
                job->start();
                return job;
            }

            /** Generates a new transaction id. Transaction id's are unique within
             * a single Connection object
             */
            Q_INVOKABLE QByteArray generateTxnId();

            template <typename T = Room>
            static void setRoomType()
            {
                createRoom =
                    [](Connection* c, const QString& id) { return new T(c, id); };
            }

            template <typename T = User>
            static void setUserType()
            {
                createUser =
                    [](Connection* c, const QString& id) { return new T(id, c); };
            }

        signals:
            void resolved();
            void connected();
            void reconnected();
            void loggedOut();

            void syncDone();
            void newRoom(Room* room);
            void joinedRoom(Room* room);
            void leftRoom(Room* room);

            void loginError(QString error);
            void networkError(size_t nextAttempt, int inMilliseconds);
            void resolveError(QString error);
            void syncError(QString error);
            //void jobError(BaseJob* job);

            void cacheStateChanged();

        protected:
            /**
             * @brief Access the underlying ConnectionData class
             */
            const ConnectionData* connectionData() const;

            /**
             * @brief Find a (possibly new) Room object for the specified id
             * Use this method whenever you need to find a Room object in
             * the local list of rooms. Note that this does not interact with
             * the server; in particular, does not automatically create rooms
             * on the server.
             * @return a pointer to a Room object with the specified id; nullptr
             * if roomId is empty if createRoom() failed to create a Room object.
             */
            Room* provideRoom(const QString& roomId);

<<<<<<< HEAD
            /**
             * makes it possible for derived classes to have its own User class
             */
            virtual User* createUser(const QString& userId);

            /**
             * makes it possible for derived classes to have its own Room class
             */
            virtual Room* createRoom(const QString& roomId);


            /**
             * Completes loading sync data.
             */
            void onSyncSuccess(SyncData &&data);

=======
>>>>>>> 0b11b063
        private:
            class Private;
            Private* d;

            static std::function<Room*(Connection*, const QString&)> createRoom;
            static std::function<User*(Connection*, const QString&)> createUser;
    };
}  // namespace QMatrixClient<|MERGE_RESOLUTION|>--- conflicted
+++ resolved
@@ -95,7 +95,6 @@
             Q_INVOKABLE int millisToReconnect() const;
 
             /**
-<<<<<<< HEAD
              * Call this before first sync to load from previously saved file.
              *
              * \param fromFile A local path to read the state from. Uses QUrl
@@ -127,13 +126,12 @@
             bool cacheState() const;
             void setCacheState(bool newValue);
 
-=======
+            /**
              * This is a universal method to start a job of a type passed
              * as a template parameter. Arguments to callApi() are arguments
              * to the job constructor _except_ the first ConnectionData*
              * argument - callApi() will pass it automatically.
              */
->>>>>>> 0b11b063
             template <typename JobT, typename... JobArgTs>
             JobT* callApi(JobArgTs... jobArgs) const
             {
@@ -197,25 +195,12 @@
              */
             Room* provideRoom(const QString& roomId);
 
-<<<<<<< HEAD
-            /**
-             * makes it possible for derived classes to have its own User class
-             */
-            virtual User* createUser(const QString& userId);
-
-            /**
-             * makes it possible for derived classes to have its own Room class
-             */
-            virtual Room* createRoom(const QString& roomId);
-
 
             /**
              * Completes loading sync data.
              */
             void onSyncSuccess(SyncData &&data);
 
-=======
->>>>>>> 0b11b063
         private:
             class Private;
             Private* d;
